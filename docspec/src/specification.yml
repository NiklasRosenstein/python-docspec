
Location:
  type: struct
  docs: The location object describes where the an API object was extracted from a
    file. Uusally this points to the source file and a line number. The filename
    should always be relative to the root of a project or source control repository.
  fields:
    filename:
      type: str
      docs: A relative filename (e.g. relative to the project root).
    lineno:
      type: int
      docs: The line number in the *filename* from which the API object was parsed.
    endlineno:
      type: Optional[int]
      required: false
      docs: If the location of an entity spans over multiple lines, it can be indicated by specifying at
        which line it ends with this property.

Docstring:
  type: struct
  docs: Represents the documentation string of an API object.
  fields:
    content:
      type: str
      docs: The content of the docstring.
    location:
      type: Optional[Location]
      required: false
      docs: The location where the docstring is defined. This points at the position of
        the first character in the *content* field.

Indirection:
  type: struct
  docs: Represents an imported name. It can be used to resolve references to names
    in the API tree to fully qualified names.
  fields:
    type:
      type: str
      docs: The value is `"indirection"`.
    name:
      type: str
      docs: The name that is made available in the scope of the parent object.
    location:
      type: Optional[Location]
      required: false
      docs: The location where the indirection is defined.
    target:
      type: str
      docs: The target to which the name points. In the case of Python for example this
        can be a fully qualified name pointing to a member or a member of a module. In
        the case of starred imports, the last part is a star (as in `os.path.*`).

Data:
  type: struct
  docs: A `Data` object represents a variable or constant.
  fields:
    type:
      type: str
      docs: The value is `"data"`.
    name:
      type: str
      docs: The name of the variable or constant.
    location:
      type: Optional[Location]
      required: false
      docs: The location where the variable or constant is defined.
    docstring:
      type: Optional[Docstring]
      required: false
      docs: The docstring of the variable or constant.
    datatype:
      type: Optional[str]
      required: false
      docs: The name of the type of the variable or constant.
    value:
      type: Optional[str]
      required: false
      docs: The value that is assigned to this variable or constant as source code.
    modifiers:
      type: Optional[List[str]]
      required: false
      docs: A list of modifier keywords used in the source code to define this variable or
        constant, like `const`, `static`, `final`, `mut`, etc.
    semantic_hints:
      type: List[DataSemantic]
      required: false
      docs: A list of behavioral properties for this variable or constant.

DataSemantic:
  type: enum
  docs: Describes possible behavioral properties of a variable or constant.
  values:
    - name: INSTANCE_VARIABLE
    - name: CLASS_VARIABLE
    - name: CONSTANT

Argument:
  type: struct
  docs: Represents a function argument.
  fields:
    type:
      type: ArgumentType
      docs: The type of argument.
    name:
      type: str
      docs: The name of the argument.
    datatype:
      type: Optional[str]
      required: false
      docs: The data type of the argument.
    default_value:
      type: Optional[str]
      required: false
      docs: The default value of the argument as a code string.
    location:
      type: Optional[List[str]]
      required: false
      docs: The location of the decoration in the source code.

ArgumentType:
  type: enum
  values:
    - name: POSITIONAL_ONLY
      docs: An argument that can only be given by its position in the argument list. In Python,
        these are arguments preceeding a `/` marker in the argument list. Many programming languages
        support only one type of positional arguments. Loaders for such languages should prefer the
        `POSITIONAL` argument type over `POSITIONAL_ONLY` to describe these type of arguments.
    - name: POSITIONAL
    - name: POSITIONAL_REMAINDER
    - name: KEYWORD_ONLY
    - name: KEYWORD_REMAINDER

Decoration:
  type: struct
  docs: Represents a decoration that can be applied to a function or class.
  fields:
    name:
      type: str
<<<<<<< HEAD
      docs: The name of the decorator used in this decoration. This may be more than just an identifer if the
        decorator is actually an expression, which is valid since Python 3.9. For example if the full decoration
        code is `@(decorator_factory().dec)(a, b, c)`, this field's value would be `"(decorator_factory().dec)"`.
    args:
      type: Optional[str]
      required: false
      docs: Deprecated in favor of `arglist`. A single string that represents the entirety of the argument list
        for the decorator, excluding the surroinding parentheses.
=======
      docs: The name of the decorator used in this decoration. This may be a piece of code in languages
        that support complex decoration syntax. (e.g. in Python, `@(decorator_factory().dec)(a, b, c)` should
        be represented as `"(decorator_factory().dec)"` for the `name` and `["a", "b", "c"]` for the `args`).
    args:
      type: Optional[List[str]]
      required: false
      docs: A list of the raw source code for each argument of the decorator. If this is not set,
        that means the decorator is not called. If the list is empty, the decorator is called without
        arguments.
>>>>>>> 52661d4a
    location:
      type: Optional[List[str]]
      required: false
      docs: The location of the decoration in the source code.
    arglist:
      type: Optional[List[str]]
      required: false
      docs: A list of the raw source code for each argument of the decorator. If this is not set,
        that means the decorator is not called. If the list is empty, the decorator is called without
        arguments. For example if the full decoration code is `@(decorator_factory().dec)(a, b, c)`, this
        field's value would be `["a", "b", "c"]`.

Function:
  type: struct
  docs: Represents a function definition in a module or class.
  fields:
    type:
      type: str
      docs: Value is `"function"`
    name:
      type: str
      docs: The name of the function.
    location:
      type: Optional[Location]
      required: false
    docstring:
      type: Optional[Docstring]
      required: false
    modifiers:
      type: Optional[List[str]]
      required: false
      docs: An list of modifier keywords that the function was defined with.
    args:
      type: List[Argument]
      docs: The function arguments.
    return_type:
      type: Optional[str]
      required: false
      docs: The return type of the function.
    decorations:
      type: Optional[List[Decoration]]
      required: false
      docs: The list of decorations attached to the function.
    semantic_hints:
      type: List[FunctionSemantic]
      required: false
      docs: A list of behavioral properties for this function.

FunctionSemantic:
  type: enum
  values:
    - name: ABSTRACT
    - name: FINAL
    - name: COROUTINE
    - name: NO_RETURN
    - name: INSTANCE_METHOD
    - name: CLASS_METHOD
    - name: STATIC_METHOD
    - name: PROPERTY_GETTER
    - name: PROPERTY_SETTER
    - name: PROPERTY_DELETER

Class:
  type: struct
  docs: Represents a class definition.
  fields:
    type:
      type: str
      docs: The value is `"class"`.
    name:
      type: str
      docs: The name of the class.
    location:
      type: Optional[Location]
      required: false
    docstring:
      type: Optional[Docstring]
      required: false
    metaclass:
      type: Optional[str]
      required: false
      docs: The name of the metaclass used in this class definition.
    bases:
      type: Optional[List[str]]
      required: false
      docs: A list of the base classes that the class inherits from.
    members:
      type: List[Data | Function | Class]
      docs: A list of the members of the class.
    decorations:
      type: Optional[List[Decoration]]
      required: false
      docs: A list of the decorations applied to the class definition.
    modifiers:
      type: Optional[List[str]]
      required: false
      docs: A list of the modifier keywords used to declare this class.
    semantic_hints:
      type: List[ClassSemantic]
      required: false
      docs: A list of the semantic hints for this class.

ClassSemantic:
  type: enum
  values:
    - name: INTERFACE
    - name: ABSTRACT
    - name: FINAL
    - name: ENUM

Module:
  type: struct
  docs: A module represents a collection of data, function and classes. In the Python
    language, it represents an actual Python module. In other languages it may
    refer to another file type or a namespace.
  fields:
    type:
      type: str
      docs: The value is `"module"`.
    name:
      type: str
      docs: The name of the module. The name is supposed to be relative to the parent.
    location:
      type: Optional[Docstring]
      required: false
      docs: The location of the module. Usually the line number will be `0`.
    docstring:
      type: Optional[Docstring]
      required: false
      docs: The docstring for the module as parsed from the source.
    members:
      type: List[Class | Data | Function | Module]
      docs: A list of the module members.<|MERGE_RESOLUTION|>--- conflicted
+++ resolved
@@ -137,26 +137,14 @@
   fields:
     name:
       type: str
-<<<<<<< HEAD
-      docs: The name of the decorator used in this decoration. This may be more than just an identifer if the
-        decorator is actually an expression, which is valid since Python 3.9. For example if the full decoration
-        code is `@(decorator_factory().dec)(a, b, c)`, this field's value would be `"(decorator_factory().dec)"`.
-    args:
-      type: Optional[str]
-      required: false
-      docs: Deprecated in favor of `arglist`. A single string that represents the entirety of the argument list
-        for the decorator, excluding the surroinding parentheses.
-=======
       docs: The name of the decorator used in this decoration. This may be a piece of code in languages
         that support complex decoration syntax. (e.g. in Python, `@(decorator_factory().dec)(a, b, c)` should
         be represented as `"(decorator_factory().dec)"` for the `name` and `["a", "b", "c"]` for the `args`).
     args:
-      type: Optional[List[str]]
-      required: false
-      docs: A list of the raw source code for each argument of the decorator. If this is not set,
-        that means the decorator is not called. If the list is empty, the decorator is called without
-        arguments.
->>>>>>> 52661d4a
+      type: Optional[str]
+      required: false
+      docs: Deprecated in favor of `arglist`. A single string that represents the entirety of the argument list
+        for the decorator, excluding the surroinding parentheses.
     location:
       type: Optional[List[str]]
       required: false
